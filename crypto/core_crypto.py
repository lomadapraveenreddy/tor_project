import os

from cryptography.hazmat.backends import default_backend
from cryptography.hazmat.backends.openssl import backend
from cryptography.hazmat.primitives import serialization
from cryptography.hazmat.primitives.asymmetric import rsa
from cryptography.hazmat.primitives import hashes
from cryptography.hazmat.primitives.kdf.hkdf import HKDF
from typing import Any
import json

from cryptography.hazmat.primitives.ciphers import Cipher, algorithms, modes

from cell.control_cell import TapCHData
from cryptography.hazmat.primitives.asymmetric import padding
from cryptography.hazmat.primitives import hashes

class CryptoConstants:
    KEY_LEN = 16  # The length of the stream cipher's key, in bytes
    DH_LEN = 128  # The number of bytes used to represent a member of Diffie Hellman group
    DH_SEC_LEN = 40  # The number of bytes used in a Diffie-Hellman private key (x)
    PK_ENC_LEN = 128  # The length of a public-key encrypted message, in bytes.
    PK_PAD_LEN = 42  # The number of bytes added in padding for public-key
    # encryption, in bytes. (The largest number of bytes that can be encrypted
    # in a single public-key operation is therefore PK_ENC_LEN-PK_PAD_LEN.)
    HASH_LEN = 20   # The length of the hash function's output, in bytes


class CoreCryptoRSA:
<<<<<<< HEAD
	"""
	This is the RSA core crypto module for the entire project. It behaves as a wrapper crypto primitives
	"""

	# Constants used in the Tor Spec for RSA
	RSA_FIXED_EXPONENT = 65537
	RSA_KEY_SIZE = 1024

	@staticmethod
	def generate_rsa_key_pair() -> (rsa.RSAPrivateKey, rsa.RSAPublicKey):
		"""
		The function generates a new RSA key pair to be used
		:returns a 2-tuple of type -> (rsa.RSAPrivateKey, rsa.RSAPublicKey)
		"""

		private_key = rsa.generate_private_key(
			public_exponent=CoreCryptoRSA.RSA_FIXED_EXPONENT,
			key_size=CoreCryptoRSA.RSA_KEY_SIZE,
			backend=default_backend()
		)
		public_key = private_key.public_key()

		return private_key, public_key

	@staticmethod
	def load_private_key_from_disc(pem_file: str, password_for_encryption=None) -> rsa.RSAPrivateKey:

		"""
		Loads a pem file into a RSAPrivateKey Object.
		:param password_for_encryption: The password that might have been used for encrypting the pem file itself
		:param pem_file: The file containing the private RSA key
		:return: RSAPrivateKey object
		"""
		try:
			with open(pem_file, "rb") as key_file:
				private_key = serialization.load_pem_private_key(
					key_file.read(),
					password=password_for_encryption,
					backend=default_backend()
				)
				return private_key
		except:
			print("Error reading the pem file.")
			return None

	@staticmethod
	def load_public_key_from_disc(pem_file: str) -> rsa.RSAPublicKey:
		"""
		Loads a pem file into a RSAPublicKey Object.
		:param pem_file: The file containing the public RSA key
		:return: RSAPublicKey Object.
		"""

		try:
			with open(pem_file, "rb") as key_file:
				public_key = serialization.load_ssh_public_key(
					key_file.read(),
					backend=default_backend()
				)
				return public_key
		except:
			print("Error reading the pem file.")
			return None

	@staticmethod
	def load_key_pair_from_disc(pem_file: str, password_for_pem_file=None) -> (rsa.RSAPrivateKey, rsa.RSAPublicKey):
		"""
		This function simply takes the private key pem file and gives you back the entire key pair
		:param pem_file: The file containing the private RSA key
		:param password_for_pem_file: The password that might have been used for encrypting the pem file itself
		:return: a 2-tuple of type -> (rsa.RSAPrivateKey, rsa.RSAPublicKey)
		"""

		private_key = CoreCryptoRSA.load_private_key_from_disc(pem_file, password_for_pem_file)
		public_key = private_key.public_key()

		return private_key, public_key

	@staticmethod
	def hybrid_encrypt(message: str, pk: rsa.RSAPublicKey) -> Any:
		"""
		This method is the hybrid encrypt outlined in the Tor spec 0.4 section
		:param message: The message to be encrypted
		:param pk: The RSA public to encrypt the message with
		:return: The encrypted message (json string)
		"""
		return message

	@staticmethod
	def hybrid_decrypt(message: str, pk: rsa.RSAPrivateKey) -> str:
		"""
		This method is the hybrid decrypt outlined in the Tor spec 0.4 section
		:param message: The message to be decrypted
		:param pk: The RSA private key to decrypt the message with
		:return: The decrypted message (json string)
		"""
		return message

	@staticmethod
	def kdf_tor(message: str) -> dict:
		"""
		This method is the key derivative outlined in the Tor spec section 5.2.1
		:param message: The message to be used to carry out KDF
		:return: The output
		"""
		backend = default_backend()
		hkdf = HKDF(
			algorithm=hashes.SHA256(),
			length=KEY_LEN*2+HASH_LEN*3,
			salt=None,
			info=None,
			backend=backend
		)
		
		key = hkdf.derive(message.encode())

		kdf_tor_dict = {
			'KH': key[:HASH_LEN],
			'Df': key[HASH_LEN:(2*HASH_LEN)],
			'Db': key[(2*HASH_LEN):(3*HASH_LEN)],
			'Kf': key[(3*HASH_LEN):((3*HASH_LEN)+KEY_LEN)],
			'Kb': key[((3*HASH_LEN)+KEY_LEN):((3*HASH_LEN)+(2*KEY_LEN))]
		}

		# As of now, the function returns a dictionary due to certain problems with
		# converting byte object to python strings. This needs to be fixed in the future

		return kdf_tor_dict
=======
    """
    This is the RSA core crypto module for the entire project. It behaves as a wrapper crypto primitives
    """

    # Constants used in the Tor Spec for RSA
    RSA_FIXED_EXPONENT = 65537
    RSA_KEY_SIZE = 1024

    @staticmethod
    def generate_rsa_key_pair() -> (rsa.RSAPrivateKey, rsa.RSAPublicKey):
        """
        The function generates a new RSA key pair to be used
        :returns a 2-tuple of type -> (rsa.RSAPrivateKey, rsa.RSAPublicKey)
        """

        private_key = rsa.generate_private_key(
            public_exponent=CoreCryptoRSA.RSA_FIXED_EXPONENT,
            key_size=CoreCryptoRSA.RSA_KEY_SIZE,
            backend=default_backend()
        )
        public_key = private_key.public_key()

        return private_key, public_key

    @staticmethod
    def load_private_key_from_disc(pem_file: str, password_for_encryption=None) -> rsa.RSAPrivateKey:

        """
        Loads a pem file into a RSAPrivateKey Object.
        :param password_for_encryption: The password that might have been used for encrypting the pem file itself
        :param pem_file: The file containing the private RSA key
        :return: RSAPrivateKey object
        """
        try:
            with open(pem_file, "rb") as key_file:
                private_key = serialization.load_pem_private_key(
                    key_file.read(),
                    password=password_for_encryption,
                    backend=default_backend()
                )
                return private_key
        except:
            print("Error reading the pem file.")
            return None

    @staticmethod
    def load_public_key_from_disc(pem_file: str) -> rsa.RSAPublicKey:
        """
        Loads a pem file into a RSAPublicKey Object.
        :param pem_file: The file containing the public RSA key
        :return: RSAPublicKey Object.
        """

        try:
            with open(pem_file, "rb") as key_file:
                public_key = serialization.load_ssh_public_key(
                    key_file.read(),
                    backend=default_backend()
                )
                return public_key
        except:
            print("Error reading the pem file.")
            return None

    @staticmethod
    def load_key_pair_from_disc(pem_file: str, password_for_pem_file=None) -> (rsa.RSAPrivateKey, rsa.RSAPublicKey):
        """
        This function simply takes the private key pem file and gives you back the entire key pair
        :param pem_file: The file containing the private RSA key
        :param password_for_pem_file: The password that might have been used for encrypting the pem file itself
        :return: a 2-tuple of type -> (rsa.RSAPrivateKey, rsa.RSAPublicKey)
        """

        private_key = CoreCryptoRSA.load_private_key_from_disc(pem_file, password_for_pem_file)
        public_key = private_key.public_key()

        return private_key, public_key

    @staticmethod
    def hybrid_encrypt(message: str, pk: rsa.RSAPublicKey) -> Any:
        """
        This method is the hybrid encrypt outlined in the Tor spec 0.4 section
        :param message: The message to be encrypted
        :param pk: The RSA public to encrypt the message with
        :return: The encrypted message (json string)
        """
        if len(message)<=CryptoConstants.PK_ENC_LEN-CryptoConstants.PK_PAD_LEN:
            p = pk.encrypt(message,padding.OAEP(mgf=padding.MGF1(algorithm=hashes.SHA256()),algorithm=hashes.SHA256(),label=None))
            jsonstr=TapCHData(str(pk),None,p,None)
        else:
            k = os.urandom(CryptoConstants.KEY_LEN)
            m1=message[0:CryptoConstants.PK_ENC_LEN-CryptoConstants.PK_PAD_LEN-CryptoConstants.KEY_LEN]
            m2=message[CryptoConstants.PK_ENC_LEN-CryptoConstants.PK_PAD_LEN-CryptoConstants.KEY_LEN:]
            p1 = pk.encrypt(bytes(k.decode('utf-8')+m1),padding.OAEP(mgf=padding.MGF1(algorithm=hashes.SHA256()),algorithm=hashes.SHA256(),label=None))


            backend = default_backend()
            nonce = bytearray(len(m2))#all bytes are 0, nonce is the IV
            cipher = Cipher(algorithms.AES(k), modes.CTR(nonce), backend=backend)
            encryptor = cipher.encryptor()
            p2 = encryptor.update(bytes(m2, encoding='utf-8')) + encryptor.finalize()

            jsonstr=TapCHData(nonce.decode('utf-8'),k.decode('utf-8'),p1,p2)

        # convert into JSON:
        y = jsonstr.net_serialize()

        # the result is a JSON string:
        return y


    @staticmethod
    def hybrid_decrypt(message: str, pk: rsa.RSAPrivateKey) -> str:
        """
        This method is the hybrid decrypt outlined in the Tor spec 0.4 section
        :param message: The message to be decrypted
        :param pk: The RSA private key to decrypt the message with
        :return: The decrypted message (json string)
        """

        json_inp=TapCHData.net_deserialize(message)
        x=json_inp.serialize()
        #x is now a dictionary

        if x["SYMKEY"]==None:
            return_message = pk.decrypt(x["GX1"],padding.OAEP(mgf=padding.MGF1(algorithm=hashes.SHA256()),algorithm=hashes.SHA256(),label=None))
        else:
            km1 = pk.decrypt(x["GX1"],padding.OAEP(mgf=padding.MGF1(algorithm=hashes.SHA256()),algorithm=hashes.SHA256(),label=None))
            m1=km1[len(x["SYMKEY"]):]

            backend = default_backend()
            cipher = Cipher(algorithms.AES(x["SYMKEY"]), modes.CTR(x["PADDING"]), backend=backend)
            decryptor = cipher.decryptor()
            m2=decryptor.update(x["GX2"]) + decryptor.finalize()

            return_message=m1+m2

        return return_message

    @staticmethod
    def kdf_tor(message: str) -> str:
        """
        This method is the key derivative outlined in the Tor spec section 5.2.1
        :param message: The message to be used to carry out KDF
        :return: The output
        """
        return message
>>>>>>> 180c9bae


class CoreCryptoDH:

    @staticmethod
    def generate_dh_priv_key() -> (str, str):
        return "x", "g^x"

    @staticmethod
    def compute_dh_shared_key(gy: str, x: str) -> str:
        return "gxy"
<|MERGE_RESOLUTION|>--- conflicted
+++ resolved
@@ -27,136 +27,6 @@
 
 
 class CoreCryptoRSA:
-<<<<<<< HEAD
-	"""
-	This is the RSA core crypto module for the entire project. It behaves as a wrapper crypto primitives
-	"""
-
-	# Constants used in the Tor Spec for RSA
-	RSA_FIXED_EXPONENT = 65537
-	RSA_KEY_SIZE = 1024
-
-	@staticmethod
-	def generate_rsa_key_pair() -> (rsa.RSAPrivateKey, rsa.RSAPublicKey):
-		"""
-		The function generates a new RSA key pair to be used
-		:returns a 2-tuple of type -> (rsa.RSAPrivateKey, rsa.RSAPublicKey)
-		"""
-
-		private_key = rsa.generate_private_key(
-			public_exponent=CoreCryptoRSA.RSA_FIXED_EXPONENT,
-			key_size=CoreCryptoRSA.RSA_KEY_SIZE,
-			backend=default_backend()
-		)
-		public_key = private_key.public_key()
-
-		return private_key, public_key
-
-	@staticmethod
-	def load_private_key_from_disc(pem_file: str, password_for_encryption=None) -> rsa.RSAPrivateKey:
-
-		"""
-		Loads a pem file into a RSAPrivateKey Object.
-		:param password_for_encryption: The password that might have been used for encrypting the pem file itself
-		:param pem_file: The file containing the private RSA key
-		:return: RSAPrivateKey object
-		"""
-		try:
-			with open(pem_file, "rb") as key_file:
-				private_key = serialization.load_pem_private_key(
-					key_file.read(),
-					password=password_for_encryption,
-					backend=default_backend()
-				)
-				return private_key
-		except:
-			print("Error reading the pem file.")
-			return None
-
-	@staticmethod
-	def load_public_key_from_disc(pem_file: str) -> rsa.RSAPublicKey:
-		"""
-		Loads a pem file into a RSAPublicKey Object.
-		:param pem_file: The file containing the public RSA key
-		:return: RSAPublicKey Object.
-		"""
-
-		try:
-			with open(pem_file, "rb") as key_file:
-				public_key = serialization.load_ssh_public_key(
-					key_file.read(),
-					backend=default_backend()
-				)
-				return public_key
-		except:
-			print("Error reading the pem file.")
-			return None
-
-	@staticmethod
-	def load_key_pair_from_disc(pem_file: str, password_for_pem_file=None) -> (rsa.RSAPrivateKey, rsa.RSAPublicKey):
-		"""
-		This function simply takes the private key pem file and gives you back the entire key pair
-		:param pem_file: The file containing the private RSA key
-		:param password_for_pem_file: The password that might have been used for encrypting the pem file itself
-		:return: a 2-tuple of type -> (rsa.RSAPrivateKey, rsa.RSAPublicKey)
-		"""
-
-		private_key = CoreCryptoRSA.load_private_key_from_disc(pem_file, password_for_pem_file)
-		public_key = private_key.public_key()
-
-		return private_key, public_key
-
-	@staticmethod
-	def hybrid_encrypt(message: str, pk: rsa.RSAPublicKey) -> Any:
-		"""
-		This method is the hybrid encrypt outlined in the Tor spec 0.4 section
-		:param message: The message to be encrypted
-		:param pk: The RSA public to encrypt the message with
-		:return: The encrypted message (json string)
-		"""
-		return message
-
-	@staticmethod
-	def hybrid_decrypt(message: str, pk: rsa.RSAPrivateKey) -> str:
-		"""
-		This method is the hybrid decrypt outlined in the Tor spec 0.4 section
-		:param message: The message to be decrypted
-		:param pk: The RSA private key to decrypt the message with
-		:return: The decrypted message (json string)
-		"""
-		return message
-
-	@staticmethod
-	def kdf_tor(message: str) -> dict:
-		"""
-		This method is the key derivative outlined in the Tor spec section 5.2.1
-		:param message: The message to be used to carry out KDF
-		:return: The output
-		"""
-		backend = default_backend()
-		hkdf = HKDF(
-			algorithm=hashes.SHA256(),
-			length=KEY_LEN*2+HASH_LEN*3,
-			salt=None,
-			info=None,
-			backend=backend
-		)
-		
-		key = hkdf.derive(message.encode())
-
-		kdf_tor_dict = {
-			'KH': key[:HASH_LEN],
-			'Df': key[HASH_LEN:(2*HASH_LEN)],
-			'Db': key[(2*HASH_LEN):(3*HASH_LEN)],
-			'Kf': key[(3*HASH_LEN):((3*HASH_LEN)+KEY_LEN)],
-			'Kb': key[((3*HASH_LEN)+KEY_LEN):((3*HASH_LEN)+(2*KEY_LEN))]
-		}
-
-		# As of now, the function returns a dictionary due to certain problems with
-		# converting byte object to python strings. This needs to be fixed in the future
-
-		return kdf_tor_dict
-=======
     """
     This is the RSA core crypto module for the entire project. It behaves as a wrapper crypto primitives
     """
@@ -297,15 +167,36 @@
         return return_message
 
     @staticmethod
-    def kdf_tor(message: str) -> str:
-        """
-        This method is the key derivative outlined in the Tor spec section 5.2.1
-        :param message: The message to be used to carry out KDF
-        :return: The output
-        """
-        return message
->>>>>>> 180c9bae
-
+    def kdf_tor(message: str) -> dict:
+      """
+      This method is the key derivative outlined in the Tor spec section 5.2.1
+      :param message: The message to be used to carry out KDF
+      :return: The output
+      """
+      backend = default_backend()
+      hkdf = HKDF(
+        algorithm=hashes.SHA256(),
+        length=KEY_LEN*2+HASH_LEN*3,
+        salt=None,
+        info=None,
+        backend=backend
+      )
+
+      key = hkdf.derive(message.encode())
+
+      kdf_tor_dict = {
+        'KH': key[:HASH_LEN],
+        'Df': key[HASH_LEN:(2*HASH_LEN)],
+        'Db': key[(2*HASH_LEN):(3*HASH_LEN)],
+        'Kf': key[(3*HASH_LEN):((3*HASH_LEN)+KEY_LEN)],
+        'Kb': key[((3*HASH_LEN)+KEY_LEN):((3*HASH_LEN)+(2*KEY_LEN))]
+      }
+
+      # As of now, the function returns a dictionary due to certain problems with
+      # converting byte object to python strings. This needs to be fixed in the future
+
+      return kdf_tor_dict
+    
 
 class CoreCryptoDH:
 
