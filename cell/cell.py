from typing import List, Dict, Any


class Cell:
	"""
	The Class representing a Tor Cell
	"""
	CMD_ENUM = {
		'PADDING': 0,
		'CREATE': 1,
		'CREATED': 2,
		'RELAY': 3,
		'DESTROY': 4,
		'CREATE_FAST': 5,
		'CREATED_FAST': 6,
		'NETINFO': 8,
		'RELAY_EARLY': 9,
		'CREATE2': 10,
		'CREATED2': 11,
		'PADDING_NEGOTIATE': 12,
		'VERSIONS': 7,
		'VPADDING': 128,
		'CERTS': 129,
		'AUTH_CHALLENGE': 130,
		'AUTHENTICATE': 131,
		'AUTHORIZE': 132
	}

	LENGTH_LEN = 2
	COMMAND_LEN = 1
	PAYLOAD_LEN = 509

	@staticmethod
	def CIRCID_LEN(v: int) -> int:
		if v <= 3:
			return 2
		elif v >= 4:
			return 4

	@staticmethod
	def CELL_LEN(v: int) -> int:
		"""
		The Length of a cell for a given version. The size changes because of the CIRCID_LEN
		:param v: The version value
		:return: The Size of entire cell based on the version of the cell
		"""
		return Cell.CIRCID_LEN(v) + Cell.COMMAND_LEN + Cell.PAYLOAD_LEN

	def __init__(self, CIRCID: int = None, CMD: int = None, LENGTH: int = None, PAYLOAD=None):
		"""
		Constructor
		:param CIRCID: The circuit id
		:param CMD: The command value
		:param PAYLOAD: The Payload object
		:param LENGTH: The length of the payload
		"""
		self.CIRCID = CIRCID
		self.CMD = CMD
		self.LENGTH = LENGTH
		self.PAYLOAD = PAYLOAD

<<<<<<< HEAD
	def serialize(self) -> Dict:
		return {'CIRCID': self.CIRCID, 'CMD': self.CMD, 'LENGTH': self.LENGTH, 'PAYLOAD': self.PAYLOAD.serialize()}

	@staticmethod
	def deserialize(dict_cell: Dict, payload_deserializer_arr: List[Callable]=None):
		return Cell(dict_cell['CIRCID'], dict_cell['CMD'], dict_cell['LENGTH'], payload_deserializer_arr[0](dict_cell['PAYLOAD'], payload_deserializer_arr[1:]))

	def net_serialize(self) -> str:
		return json.dumps(self.serialize())

	@staticmethod
	def net_deserialize(net_cell: str, payload_deserializer_arr: List[Callable]=None):
		return Cell.deserialize(json.loads(net_cell), payload_deserializer_arr)

	def build_create_cell(self, handshake_type: str, cell_ver: int, circ_id: int, onion_key) -> (str, str):
		x, gx = CoreCryptoDH.generate_dh_priv_key()
		client_h_data = CoreCryptoRSA.hybrid_encrypt(gx, onion_key)
		create_cell_payload = CreateCellPayload(CreateCellPayload.CREATE_HANDSHAKE_TYPE[handshake_type], CreateCellPayload.CREATE_HANDSHAKE_LEN[handshake_type], client_h_data)

		self.CIRCID = circ_id
		self.CMD = Cell.CMD_ENUM['CREATE2']
		self.LENGTH = Cell.CELL_LEN(cell_ver)
		self.PAYLOAD = create_cell_payload

		return x, gx

	def build_created_cell(self, cell_ver: int, circ_id: int, gx: str) -> (str, str):
		y, gy = CoreCryptoDH.generate_dh_priv_key()
		gxy = CoreCryptoDH.compute_dh_shared_key(y, gx)
		server_h_data = TapSHData(gy, CoreCryptoRSA.kdf_tor(gxy))
		created_cell_payload = CreatedCellPayload(CreatedCellPayload.TAP_S_HANDSHAKE_LEN, server_h_data)

		self.CIRCID = circ_id
		self.CMD = Cell.CMD_ENUM['CREATED2']
		self.LENGTH = Cell.CELL_LEN(cell_ver)
		self.PAYLOAD = created_cell_payload

		return gxy

	def build_extend_cell(self, handshake_type: str, cell_ver: int, circ_id: int, onion_key, addr, port, nspec, ls_type):
		# Encrypting the g^x with the onion public key of the tor node i
		x, gx = CoreCryptoDH.generate_dh_priv_key()
		h_data = CoreCryptoRSA.hybrid_encrypt(gx, onion_key)

		REMOTE_ADDR = {'address': addr, 'port': port}
		NSPEC_ARR = [LinkSpecifier(LinkSpecifier.LSTYPE[ls_type], LinkSpecifier.LSLEN[ls_type], json.dumps(REMOTE_ADDR))]
		extend_data = ExtendCellPayload(nspec, NSPEC_ARR, CreateCellPayload.CREATE_HANDSHAKE_TYPE[handshake_type], CreateCellPayload.TAP_C_HANDSHAKE_LEN, h_data)

		self.CIRCID = circ_id
		self.CMD = Cell.CMD_ENUM['EXTEND2']
		self.LENGTH = Cell.CELL_LEN(cell_ver)
		self.PAYLOAD = extend_data
		return x, gx

	def build_extended_cell(self):
		return None


class CreateCellPayload:

	"""
	The Class representing the Create Cell's Payload Object
	"""
	TAP_C_HANDSHAKE_LEN = CC.DH_LEN + CC.KEY_LEN + CC.PK_PAD_LEN

	CREATE_HANDSHAKE_TYPE = {
		'TAP': 0x0000,
		'reserved': 0x0001,
		'ntor': 0x0002
	}

	CREATE_HANDSHAKE_LEN = {
		'TAP': TAP_C_HANDSHAKE_LEN
	}

	def __init__(self, HTYPE: int=None, HLEN: int=None, HDATA=None):
		"""
		Constructor
		:param HTYPE: The Handshake type. Its a value from the CREATE_HANDSHAKE_TYPE Dict defined in CellConstants
		:param HLEN: The Length of the HDATA. For HTYPE = 'TAP', the value is TAP_C_HANDSHAKE_LEN defined in CellConstants
		:param HDATA: The actual Handshake data. Contains the first half of Diffie Hellman Handshake
		"""
		self.HTYPE = HTYPE
		self.HLEN = HLEN
		self.HDATA = HDATA

	def serialize(self) -> Dict:
		return {'HTYPE': self.HTYPE, 'HLEN': self.HLEN, 'HDATA': self.HDATA.serialize()}

	@staticmethod
	def deserialize(dict_payload: Dict, payload_deserializer_arr: List[Callable]=None):
		return CreateCellPayload(dict_payload['HTYPE'], dict_payload['HLEN'], payload_deserializer_arr[0](dict_payload['HDATA']))

	def net_serialize(self) -> str:
		return json.dumps(self.serialize())

	@staticmethod
	def net_deserialize(net_payload: str, payload_deserializer_arr: List[Callable]=None):
		return CreateCellPayload.deserialize(json.loads(net_payload), payload_deserializer_arr)


class CreatedCellPayload:

	"""
	The Class representing the Created Cell's Payload Object
	"""

	TAP_S_HANDSHAKE_LEN = CC.DH_LEN + CC.HASH_LEN

	def __init__(self, HLEN: int=None, HDATA=None):
		"""
		Constructor
		:param HLEN: The Length of the HDATA. For HTYPE = 'TAP', the value is TAP_S_HANDSHAKE_LEN defined in CellConstants
		:param HDATA: The actual Handshake data. Contains the first half of Diffie Hellman Handshake
		"""
		self.HLEN = HLEN
		self.HDATA = HDATA

	def extract_from_h_data(self):
		dict_hdata = json.loads(self.HDATA)
		return dict_hdata

	def serialize(self) -> Dict:
		return {'HLEN': self.HLEN, 'HDATA': self.HDATA.serialize()}

	@staticmethod
	def deserialize(dict_payload: Dict, payload_deserializer_arr: List[Callable]=None):
		return CreatedCellPayload(dict_payload['HLEN'], payload_deserializer_arr[0](dict_payload['HDATA']))

	def net_serialize(self) -> str:
		return json.dumps(self.serialize())

	@staticmethod
	def net_deserialize(net_payload: str, payload_deserializer_arr: List[Callable]=None):
		return CreatedCellPayload.deserialize(json.loads(net_payload), payload_deserializer_arr)


class ExtendCellPayload:

	"""
	The Class representing the Extend Cell's Payload Object
	"""

	def __init__(self, NSPEC: int=None, NSPEC_ARR: List=None, HTYPE: int=None, HLEN: int=None, HDATA=None):
		"""
		Constructor
		:param NSPEC: The number of Link Specifiers
		:param NSPEC_ARR: The Array of size NSPEC. Contains those many Link Specifiers
		:param HTYPE: The Handshake type. Its a value from the CREATE_HANDSHAKE_TYPE Dict defined in CellConstants
		:param HLEN: The Length of the HDATA. For HTYPE = 'TAP', the value is TAP_C_HANDSHAKE_LEN defined in CellConstants
		:param HDATA: The actual Handshake data. Contains the first half of Diffie Hellman Handshake
		"""
		self.NSPEC = NSPEC
		self.NSPEC_ARR = NSPEC_ARR
		self.HTYPE = HTYPE
		self.HLEN = HLEN
		self.HDATA = HDATA

	def serialize(self) -> Dict:
		serialized_NPSEC_ARR = []
		for LSPEC in self.NSPEC_ARR:
			serialized_NPSEC_ARR.append(LSPEC.serialize())
		return {'NSPEC': self.NSPEC, 'NSPEC_ARR': serialized_NPSEC_ARR, 'HTYPE': self.HTYPE, 'HLEN': self.HLEN, 'HDATA': self.HDATA.serialize()}

	@staticmethod
	def deserialize(dict_payload: Dict, payload_deserializer_arr: List[Callable]=None):
		deserialized_NSPEC_ARR = []
		for dict_LSPEC in dict_payload['NSPEC_ARR']:
			deserialized_NSPEC_ARR.append(payload_deserializer_arr[0](dict_LSPEC))
		return ExtendCellPayload(dict_payload['NSPEC'], deserialized_NSPEC_ARR, dict_payload['HTYPE'], dict_payload['HLEN'], payload_deserializer_arr[1](dict_payload['HDATA']))

	def net_serialize(self) -> str:
		return json.dumps(self.serialize())

	@staticmethod
	def net_deserialize(net_payload: str, payload_deserializer_arr: List[Callable]=None):
		return ExtendCellPayload.deserialize(json.loads(net_payload), payload_deserializer_arr)
=======
	def reprJSON(self) -> Dict[str, Any]:
		return vars(self)
>>>>>>> 75a057e4
<|MERGE_RESOLUTION|>--- conflicted
+++ resolved
@@ -59,185 +59,5 @@
 		self.LENGTH = LENGTH
 		self.PAYLOAD = PAYLOAD
 
-<<<<<<< HEAD
-	def serialize(self) -> Dict:
-		return {'CIRCID': self.CIRCID, 'CMD': self.CMD, 'LENGTH': self.LENGTH, 'PAYLOAD': self.PAYLOAD.serialize()}
-
-	@staticmethod
-	def deserialize(dict_cell: Dict, payload_deserializer_arr: List[Callable]=None):
-		return Cell(dict_cell['CIRCID'], dict_cell['CMD'], dict_cell['LENGTH'], payload_deserializer_arr[0](dict_cell['PAYLOAD'], payload_deserializer_arr[1:]))
-
-	def net_serialize(self) -> str:
-		return json.dumps(self.serialize())
-
-	@staticmethod
-	def net_deserialize(net_cell: str, payload_deserializer_arr: List[Callable]=None):
-		return Cell.deserialize(json.loads(net_cell), payload_deserializer_arr)
-
-	def build_create_cell(self, handshake_type: str, cell_ver: int, circ_id: int, onion_key) -> (str, str):
-		x, gx = CoreCryptoDH.generate_dh_priv_key()
-		client_h_data = CoreCryptoRSA.hybrid_encrypt(gx, onion_key)
-		create_cell_payload = CreateCellPayload(CreateCellPayload.CREATE_HANDSHAKE_TYPE[handshake_type], CreateCellPayload.CREATE_HANDSHAKE_LEN[handshake_type], client_h_data)
-
-		self.CIRCID = circ_id
-		self.CMD = Cell.CMD_ENUM['CREATE2']
-		self.LENGTH = Cell.CELL_LEN(cell_ver)
-		self.PAYLOAD = create_cell_payload
-
-		return x, gx
-
-	def build_created_cell(self, cell_ver: int, circ_id: int, gx: str) -> (str, str):
-		y, gy = CoreCryptoDH.generate_dh_priv_key()
-		gxy = CoreCryptoDH.compute_dh_shared_key(y, gx)
-		server_h_data = TapSHData(gy, CoreCryptoRSA.kdf_tor(gxy))
-		created_cell_payload = CreatedCellPayload(CreatedCellPayload.TAP_S_HANDSHAKE_LEN, server_h_data)
-
-		self.CIRCID = circ_id
-		self.CMD = Cell.CMD_ENUM['CREATED2']
-		self.LENGTH = Cell.CELL_LEN(cell_ver)
-		self.PAYLOAD = created_cell_payload
-
-		return gxy
-
-	def build_extend_cell(self, handshake_type: str, cell_ver: int, circ_id: int, onion_key, addr, port, nspec, ls_type):
-		# Encrypting the g^x with the onion public key of the tor node i
-		x, gx = CoreCryptoDH.generate_dh_priv_key()
-		h_data = CoreCryptoRSA.hybrid_encrypt(gx, onion_key)
-
-		REMOTE_ADDR = {'address': addr, 'port': port}
-		NSPEC_ARR = [LinkSpecifier(LinkSpecifier.LSTYPE[ls_type], LinkSpecifier.LSLEN[ls_type], json.dumps(REMOTE_ADDR))]
-		extend_data = ExtendCellPayload(nspec, NSPEC_ARR, CreateCellPayload.CREATE_HANDSHAKE_TYPE[handshake_type], CreateCellPayload.TAP_C_HANDSHAKE_LEN, h_data)
-
-		self.CIRCID = circ_id
-		self.CMD = Cell.CMD_ENUM['EXTEND2']
-		self.LENGTH = Cell.CELL_LEN(cell_ver)
-		self.PAYLOAD = extend_data
-		return x, gx
-
-	def build_extended_cell(self):
-		return None
-
-
-class CreateCellPayload:
-
-	"""
-	The Class representing the Create Cell's Payload Object
-	"""
-	TAP_C_HANDSHAKE_LEN = CC.DH_LEN + CC.KEY_LEN + CC.PK_PAD_LEN
-
-	CREATE_HANDSHAKE_TYPE = {
-		'TAP': 0x0000,
-		'reserved': 0x0001,
-		'ntor': 0x0002
-	}
-
-	CREATE_HANDSHAKE_LEN = {
-		'TAP': TAP_C_HANDSHAKE_LEN
-	}
-
-	def __init__(self, HTYPE: int=None, HLEN: int=None, HDATA=None):
-		"""
-		Constructor
-		:param HTYPE: The Handshake type. Its a value from the CREATE_HANDSHAKE_TYPE Dict defined in CellConstants
-		:param HLEN: The Length of the HDATA. For HTYPE = 'TAP', the value is TAP_C_HANDSHAKE_LEN defined in CellConstants
-		:param HDATA: The actual Handshake data. Contains the first half of Diffie Hellman Handshake
-		"""
-		self.HTYPE = HTYPE
-		self.HLEN = HLEN
-		self.HDATA = HDATA
-
-	def serialize(self) -> Dict:
-		return {'HTYPE': self.HTYPE, 'HLEN': self.HLEN, 'HDATA': self.HDATA.serialize()}
-
-	@staticmethod
-	def deserialize(dict_payload: Dict, payload_deserializer_arr: List[Callable]=None):
-		return CreateCellPayload(dict_payload['HTYPE'], dict_payload['HLEN'], payload_deserializer_arr[0](dict_payload['HDATA']))
-
-	def net_serialize(self) -> str:
-		return json.dumps(self.serialize())
-
-	@staticmethod
-	def net_deserialize(net_payload: str, payload_deserializer_arr: List[Callable]=None):
-		return CreateCellPayload.deserialize(json.loads(net_payload), payload_deserializer_arr)
-
-
-class CreatedCellPayload:
-
-	"""
-	The Class representing the Created Cell's Payload Object
-	"""
-
-	TAP_S_HANDSHAKE_LEN = CC.DH_LEN + CC.HASH_LEN
-
-	def __init__(self, HLEN: int=None, HDATA=None):
-		"""
-		Constructor
-		:param HLEN: The Length of the HDATA. For HTYPE = 'TAP', the value is TAP_S_HANDSHAKE_LEN defined in CellConstants
-		:param HDATA: The actual Handshake data. Contains the first half of Diffie Hellman Handshake
-		"""
-		self.HLEN = HLEN
-		self.HDATA = HDATA
-
-	def extract_from_h_data(self):
-		dict_hdata = json.loads(self.HDATA)
-		return dict_hdata
-
-	def serialize(self) -> Dict:
-		return {'HLEN': self.HLEN, 'HDATA': self.HDATA.serialize()}
-
-	@staticmethod
-	def deserialize(dict_payload: Dict, payload_deserializer_arr: List[Callable]=None):
-		return CreatedCellPayload(dict_payload['HLEN'], payload_deserializer_arr[0](dict_payload['HDATA']))
-
-	def net_serialize(self) -> str:
-		return json.dumps(self.serialize())
-
-	@staticmethod
-	def net_deserialize(net_payload: str, payload_deserializer_arr: List[Callable]=None):
-		return CreatedCellPayload.deserialize(json.loads(net_payload), payload_deserializer_arr)
-
-
-class ExtendCellPayload:
-
-	"""
-	The Class representing the Extend Cell's Payload Object
-	"""
-
-	def __init__(self, NSPEC: int=None, NSPEC_ARR: List=None, HTYPE: int=None, HLEN: int=None, HDATA=None):
-		"""
-		Constructor
-		:param NSPEC: The number of Link Specifiers
-		:param NSPEC_ARR: The Array of size NSPEC. Contains those many Link Specifiers
-		:param HTYPE: The Handshake type. Its a value from the CREATE_HANDSHAKE_TYPE Dict defined in CellConstants
-		:param HLEN: The Length of the HDATA. For HTYPE = 'TAP', the value is TAP_C_HANDSHAKE_LEN defined in CellConstants
-		:param HDATA: The actual Handshake data. Contains the first half of Diffie Hellman Handshake
-		"""
-		self.NSPEC = NSPEC
-		self.NSPEC_ARR = NSPEC_ARR
-		self.HTYPE = HTYPE
-		self.HLEN = HLEN
-		self.HDATA = HDATA
-
-	def serialize(self) -> Dict:
-		serialized_NPSEC_ARR = []
-		for LSPEC in self.NSPEC_ARR:
-			serialized_NPSEC_ARR.append(LSPEC.serialize())
-		return {'NSPEC': self.NSPEC, 'NSPEC_ARR': serialized_NPSEC_ARR, 'HTYPE': self.HTYPE, 'HLEN': self.HLEN, 'HDATA': self.HDATA.serialize()}
-
-	@staticmethod
-	def deserialize(dict_payload: Dict, payload_deserializer_arr: List[Callable]=None):
-		deserialized_NSPEC_ARR = []
-		for dict_LSPEC in dict_payload['NSPEC_ARR']:
-			deserialized_NSPEC_ARR.append(payload_deserializer_arr[0](dict_LSPEC))
-		return ExtendCellPayload(dict_payload['NSPEC'], deserialized_NSPEC_ARR, dict_payload['HTYPE'], dict_payload['HLEN'], payload_deserializer_arr[1](dict_payload['HDATA']))
-
-	def net_serialize(self) -> str:
-		return json.dumps(self.serialize())
-
-	@staticmethod
-	def net_deserialize(net_payload: str, payload_deserializer_arr: List[Callable]=None):
-		return ExtendCellPayload.deserialize(json.loads(net_payload), payload_deserializer_arr)
-=======
 	def reprJSON(self) -> Dict[str, Any]:
-		return vars(self)
->>>>>>> 75a057e4
+		return vars(self)