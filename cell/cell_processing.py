from typing import Dict
from cell.cell import Cell
from cell.control_cell import CreateCellPayload, TapCHData, TapSHData, CreatedCellPayload
from cell.relay_cell import RelayCellPayload, RelayExtendedPayload, RelayBeginPayload
from crypto.core_crypto import CoreCryptoRSA, CoreCryptoDH, CoreCryptoMisc
from connection.skt import Skt


class Builder:

	@staticmethod
<<<<<<< HEAD
	def build_create_cell(handshake_type: str, x ,gx, circ_id: int, onion_key) -> Cell:
		client_h_data = CoreCryptoRSA.hybrid_encrypt(gx, onion_key)
		# client_h_data = TapCHData("","","m1","m2")
=======
	def build_create_cell(handshake_type: str, x, gx, circ_id: int, onion_key) -> Cell:
		# client_h_data = CoreCryptoRSA.hybrid_encrypt(gx, onion_key)
		client_h_data = TapCHData("", "", "m1", "m2")
>>>>>>> f096ef2c
		create_cell_payload = CreateCellPayload(CreateCellPayload.CREATE_HANDSHAKE_TYPE[handshake_type], CreateCellPayload.CREATE_HANDSHAKE_LEN[handshake_type], client_h_data)
		create_cell = Cell(circ_id, Cell.CMD_ENUM['CREATE2'], Cell.PAYLOAD_LEN, create_cell_payload)
		return create_cell

	@staticmethod
<<<<<<< HEAD
	def extend2_build_create_cell(handshake_type: str, x, gx, circ_id: int, onion_key) -> Cell:
		# client_h_data = CoreCryptoRSA.hybrid_encrypt(gx, onion_key)
		client_h_data = TapCHData("", "", "m1", "m2")
		create_cell_payload = CreateCellPayload(CreateCellPayload.CREATE_HANDSHAKE_TYPE[handshake_type],CreateCellPayload.CREATE_HANDSHAKE_LEN[handshake_type], client_h_data)
		create_cell = Cell(circ_id, Cell.CMD_ENUM['RELAY'], Cell.PAYLOAD_LEN, create_cell_payload)
=======
	def build_create_cell(circ_id: int, htype, hlen, hdata) -> Cell:
		create_cell_payload = CreateCellPayload(htype, hlen, hdata)
		create_cell = Cell(circ_id, Cell.CMD_ENUM['CREATE2'], Cell.PAYLOAD_LEN, create_cell_payload)
>>>>>>> f096ef2c
		return create_cell

	@staticmethod
	def build_created_cell(y, gy, circ_id: int, gx: str) -> Cell:
		# y, gy = CoreCryptoDH.generate_dh_priv_key()
		gxy = CoreCryptoDH.compute_dh_shared_key(y, gx)
		print(gxy)
		kdf_dict = CoreCryptoRSA.kdf_tor(gxy)
		print(kdf_dict)
		server_h_data = TapSHData(gy, kdf_dict['KH'])
		created_cell_payload = CreatedCellPayload(CreatedCellPayload.TAP_S_HANDSHAKE_LEN, server_h_data)
		created_cell = Cell(circ_id, Cell.CMD_ENUM['CREATED2'], Cell.PAYLOAD_LEN, created_cell_payload)
		return created_cell

	@staticmethod
<<<<<<< HEAD
	def build_extended_cell(y, gy, streamID: int, circ_id: int, gx: str, recognized) -> Cell:
		gxy = CoreCryptoDH.compute_dh_shared_key(y, gx)
		kdf_dict = CoreCryptoRSA.kdf_tor(gxy)
		server_h_data = TapSHData(gy, kdf_dict['KH'])

		# Construct extended2 payload
		extended_cell_payload_relay = RelayExtendedPayload(RelayExtendedPayload.TAP_S_HANDSHAKE_LEN, server_h_data)
		
		# Calculate digest from the extended2 payload
		payload_dict = {
			'HLEN' : extended_cell_payload_relay.HLEN,
			'HDATA' : extended_cell_payload_relay.HDATA
		}
		digest = CoreCryptoMisc.calculate_digest(payload_dict)

		# Construct the Relay cell with extended2 payload which is the payload for the Cell class
		extended_cell_payload = RelayCellPayload(RelayCellPayload.RELAY_CMD_ENUM['EXTENDED2'], recognized, streamID, digest, Cell.PAYLOAD_LEN-11, extended_cell_payload_relay)
=======
	def build_extended_cell(circ_id: int, hlen, hdata) -> Cell:
		relay_extended_cell_payload = RelayExtendedPayload(hlen, hdata)

		# Calculate digest from the extended2 payload
		# payload_dict = {
		#     'HLEN': relay_extended_cell_payload.HLEN,
		#     'HDATA': relay_extended_cell_payload.HDATA
		# }
		# digest = CoreCryptoMisc.calculate_digest(payload_dict)
		# Using a digest here will ruin the code structure where the payload of a cell is another object
		# Function to get payload from digest?

		# Construct the Relay cell with extended2 payload which is the payload for the Cell class
		extended_cell_payload = RelayCellPayload(RelayCellPayload.RELAY_CMD_ENUM['RELAY_EXTENDED2'], False, 0, "", Cell.PAYLOAD_LEN - 11, relay_extended_cell_payload)
>>>>>>> f096ef2c

		# Construct the actual cell
		extended_cell = Cell(circ_id, Cell.CMD_ENUM['RELAY'], Cell.PAYLOAD_LEN, extended_cell_payload)
		return extended_cell

<<<<<<< HEAD

	@staticmethod
	def build_begin_cell(addrport: str, flag_dict, circ_id: int, recognized, streamID) -> Cell:
		flags = ''
		i = 0
		while i < 29:
			flags = flags + '0'
		
		if flag_dict['IPV6_PREF'] == 1:
			flags = flags + '1'
		else:
			flags = flags + '0'
		
		if flag_dict['IPV4_NOT_OK'] == 1:
			flags = flags + '1'
		else:
			flags = flags + '0'
		
		if flag_dict['IPV6_OK'] == 1:
			flags = flags + '1'
		else:
			flags = flags + '0'
		
		begin_cell_payload_relay = RelayBeginPayload(addrport, flags)

		payload_dict = {
			'ADDRPORT': addrport,
			'FLAGS': flags
		}
		digest = CoreCryptoMisc.calculate_digest(payload_dict)

		begin_cell_payload = RelayCellPayload(RelayCellPayload.RELAY_CMD_ENUM['RELAY_BEGIN'], recognized, streamID, digest, Cell.PAYLOAD_LEN-11, begin_cell_payload_relay)
		begin_cell = Cell(circ_id, Cell.CMD_ENUM['RELAY'], Cell.PAYLOAD_LEN, begin_cell_payload)
		return build_cell

=======
>>>>>>> f096ef2c

class Parser:

	@staticmethod
	def parse_create_cell(dict_cell: Dict) -> Cell:

		if 'CMD' not in dict_cell:
			return None

		if dict_cell['CMD'] != Cell.CMD_ENUM['CREATE2']:
			return None

		client_h_data = dict_cell['PAYLOAD']['HDATA']
		client_h_data = TapCHData(client_h_data['PADDING'], client_h_data['SYMKEY'], client_h_data['GX1'], client_h_data['GX2'])

		create_cell_payload = CreateCellPayload(dict_cell['PAYLOAD']['HTYPE'], dict_cell['PAYLOAD']['HLEN'], client_h_data)

		create_cell = Cell(dict_cell['CIRCID'], Cell.CMD_ENUM['CREATE2'], dict_cell['LENGTH'], create_cell_payload)

		return create_cell

	@staticmethod
	def extend2_parse_create_cell(dict_cell: Dict) -> Cell:

		if 'CMD' not in dict_cell:
			return None

		if dict_cell['CMD'] != Cell.CMD_ENUM['RELAY']:
			return None

		client_h_data = dict_cell['PAYLOAD']['HDATA']
		client_h_data = TapCHData(client_h_data['PADDING'], client_h_data['SYMKEY'], client_h_data['GX1'],
								  client_h_data['GX2'])

		create_cell_payload = CreateCellPayload(dict_cell['PAYLOAD']['HTYPE'], dict_cell['PAYLOAD']['HLEN'],client_h_data)
		create_cell = Cell(dict_cell['CIRCID'], Cell.CMD_ENUM['RELAY'], dict_cell['LENGTH'], create_cell_payload)
		return create_cell

	@staticmethod
	def parse_created_cell(dict_cell: Dict) -> Cell:

		if 'CMD' not in dict_cell:
			return None

		if dict_cell['CMD'] != Cell.CMD_ENUM['CREATED2']:
			return None

		server_h_data = dict_cell['PAYLOAD']['HDATA']
		server_h_data = TapSHData(server_h_data['GY'], server_h_data['KH'])

		created_cell_payload = CreatedCellPayload(dict_cell['PAYLOAD']['HLEN'], server_h_data)

		created_cell = Cell(dict_cell['CIRCID'], Cell.CMD_ENUM['CREATED2'], dict_cell['LENGTH'], created_cell_payload)

		return created_cell

	@staticmethod
	def parse_extended_cell(dict_cell: Dict) -> Cell:

		if 'CMD' not in dict_cell:
			return None
		if dict_cell['CMD'] != Cell.CMD_ENUM['RELAY']:
			return None
		if dict_cell['PAYLOAD']['RELAY_CMD'] != RelayCellPayload.RELAY_CMD_ENUM['RELAY_EXTENDED2']:
			return None

		server_h_data = dict_cell['PAYLOAD']['Data']['HDATA']
		server_h_data = TapSHData(server_h_data['GY'], server_h_data['KH'])

		extended_cell_payload_relay = RelayExtendedPayload(dict_cell['PAYLOAD']['Data']['HLEN'], server_h_data)

		extended_cell_payload = RelayCellPayload(dict_cell['PAYLOAD']['RELAY_CMD'], dict_cell['PAYLOAD']['RECOGNIZED'], dict_cell['PAYLOAD']['StreamID'],dict_cell['PAYLOAD']['Digest'], dict_cell['PAYLOAD']['Length'], extended_cell_payload_relay)

		extended_cell = Cell(dict_cell['CIRCID'], dict_cell['CMD'], dict_cell['LENGTH'], extended_cell_payload)

		return extended_cell

	@staticmethod
	def parse_begin_cell(dict_cell: Dict) -> Cell:

		if 'CMD' not in dict_cell:
			return None
		if dict_cell['CMD'] != Cell.CMD_ENUM['RELAY']:
			return None
		if dict_cell['PAYLOAD']['RELAY_CMD'] != RelayCellPayload.RELAY_CMD_ENUM['RELAY_BEGIN']:
			return None

		begin_cell_payload_relay = RelayBeginPayload(dict_cell['PAYLOAD']['Data']['ADDRPORT'], dict_cell['PAYLOAD']['Data']['FLAGS'])
		begin_cell_payload = RelayCellPayload(dict_cell['PAYLOAD']['RELAY_CMD'], dict_cell['PAYLOAD']['RECOGNIZED'], dict_cell['PAYLOAD']['StreamID'],dict_cell['PAYLOAD']['Digest'], dict_cell['PAYLOAD']['Length'], begin_cell_payload_relay)
		begin_cell = Cell(dict_cell['CIRCID'], dict_cell['CMD'], dict_cell['LENGTH'], begin_cell_payload)

		return begin_cell


class Processor:

	@staticmethod
	def process_create_cell(cell: Cell, private_onion_key):
		create_cell_circid = cell.CIRCID
		create_cell_cmd = cell.CMD
		create_cell_payload_length = cell.LENGTH
		create_cell_payload = cell.PAYLOAD
		gx = CoreCryptoRSA.hybrid_decrypt(create_cell_payload.HDATA, private_onion_key)
		return gx

	@staticmethod
	def extend2_process_create_cell(cell: Cell, private_onion_key):
		create_cell_circid = cell.CIRCID
		create_cell_cmd = cell.CMD
		create_cell_payload_length = cell.LENGTH
		create_cell_payload = cell.PAYLOAD
		gx = CoreCryptoRSA.hybrid_decrypt(create_cell_payload.HDATA, private_onion_key)
		return gx

	@staticmethod
	def process_created_cell(cell: Cell, required_circ_id: int, x: str):
		if cell.CIRCID == required_circ_id:
			created_h_data = cell.PAYLOAD.HDATA
			gy = created_h_data.GY
			gxy = CoreCryptoDH.compute_dh_shared_key(gy, x)
			kdf_dict = CoreCryptoRSA.kdf_tor(gxy)
			if created_h_data.KH == kdf_dict['KH']:
				print("Handshake successful!")
				return kdf_dict
			else:
				return None
		else:
			return None

	@staticmethod
<<<<<<< HEAD
	def process_extended_cell(cell: Cell, required_circ_id: int, x: str):
		if cell.CIRCID == required_circ_id:
			extended_h_data = cell.PAYLOAD.Data.HDATA
			gy = extended_h_data.GY
			gxy = CoreCryptoDH.compute_dh_shared_key(gy, x)
			kdf_dict = CoreCryptoRSA.kdf_tor(gxy)
			if extended_h_data.KH == kdf_dict['KH']:
				print("Handshake successful!")
				return kdf_dict
			else:
				return None
		else:
			return None

"""
The processing functions for created and extended cells return
dictionaries created by kdf_tor() function.

For verifying KH, the kdf_dict has to be accessed. This is added
to the 'extended' cell handling and similar changes have been made
in the parsing and processing of 'created' cells
"""


"""
The processing function for begin cell is simple since it just creates
a socket between client(exit node) and server to connect to. It returns one of
two values:
-1: This implies an error and the exit node has to send a RELAY_END cell to the
previous onion router.
socket: This implies success and the exit node has to send a RELAY_CONNECTED cell to the
previous onion router, which is when the data transmission takes place.
"""

@staticmethod
def process_begin_cell(cell: Cell, required_circ_id: int, streamID: int, local_host: str, local_port: int, remote_host: str, remote_port: int):

	# Bind Socket to local host
	socket = Skt(local_host, local_port)

	# Connect socket to remote host
	if socket.client_connect(remote_host, remote_port) == 0:
		return socket
	else:
		return -1
=======
	def process_created_cell(cell: Cell):
		payload = cell.PAYLOAD
		hlen = payload.HLEN
		hdata = payload.HDATA
		return hlen, hdata
>>>>>>> f096ef2c
<|MERGE_RESOLUTION|>--- conflicted
+++ resolved
@@ -9,32 +9,27 @@
 class Builder:
 
 	@staticmethod
-<<<<<<< HEAD
 	def build_create_cell(handshake_type: str, x ,gx, circ_id: int, onion_key) -> Cell:
 		client_h_data = CoreCryptoRSA.hybrid_encrypt(gx, onion_key)
 		# client_h_data = TapCHData("","","m1","m2")
-=======
-	def build_create_cell(handshake_type: str, x, gx, circ_id: int, onion_key) -> Cell:
-		# client_h_data = CoreCryptoRSA.hybrid_encrypt(gx, onion_key)
-		client_h_data = TapCHData("", "", "m1", "m2")
->>>>>>> f096ef2c
 		create_cell_payload = CreateCellPayload(CreateCellPayload.CREATE_HANDSHAKE_TYPE[handshake_type], CreateCellPayload.CREATE_HANDSHAKE_LEN[handshake_type], client_h_data)
 		create_cell = Cell(circ_id, Cell.CMD_ENUM['CREATE2'], Cell.PAYLOAD_LEN, create_cell_payload)
 		return create_cell
 
 	@staticmethod
-<<<<<<< HEAD
+	def build_create_cell(circ_id: int, htype, hlen, hdata) -> Cell:
+		create_cell_payload = CreateCellPayload(htype, hlen, hdata)
+		create_cell = Cell(circ_id, Cell.CMD_ENUM['CREATE2'], Cell.PAYLOAD_LEN, create_cell_payload)
+		return create_cell
+
+	@staticmethod
 	def extend2_build_create_cell(handshake_type: str, x, gx, circ_id: int, onion_key) -> Cell:
 		# client_h_data = CoreCryptoRSA.hybrid_encrypt(gx, onion_key)
 		client_h_data = TapCHData("", "", "m1", "m2")
 		create_cell_payload = CreateCellPayload(CreateCellPayload.CREATE_HANDSHAKE_TYPE[handshake_type],CreateCellPayload.CREATE_HANDSHAKE_LEN[handshake_type], client_h_data)
 		create_cell = Cell(circ_id, Cell.CMD_ENUM['RELAY'], Cell.PAYLOAD_LEN, create_cell_payload)
-=======
-	def build_create_cell(circ_id: int, htype, hlen, hdata) -> Cell:
-		create_cell_payload = CreateCellPayload(htype, hlen, hdata)
-		create_cell = Cell(circ_id, Cell.CMD_ENUM['CREATE2'], Cell.PAYLOAD_LEN, create_cell_payload)
->>>>>>> f096ef2c
-		return create_cell
+		return create_cell
+
 
 	@staticmethod
 	def build_created_cell(y, gy, circ_id: int, gx: str) -> Cell:
@@ -49,7 +44,6 @@
 		return created_cell
 
 	@staticmethod
-<<<<<<< HEAD
 	def build_extended_cell(y, gy, streamID: int, circ_id: int, gx: str, recognized) -> Cell:
 		gxy = CoreCryptoDH.compute_dh_shared_key(y, gx)
 		kdf_dict = CoreCryptoRSA.kdf_tor(gxy)
@@ -67,7 +61,11 @@
 
 		# Construct the Relay cell with extended2 payload which is the payload for the Cell class
 		extended_cell_payload = RelayCellPayload(RelayCellPayload.RELAY_CMD_ENUM['EXTENDED2'], recognized, streamID, digest, Cell.PAYLOAD_LEN-11, extended_cell_payload_relay)
-=======
+		# Construct the actual cell
+		extended_cell = Cell(circ_id, Cell.CMD_ENUM['RELAY'], Cell.PAYLOAD_LEN, extended_cell_payload)
+		return extended_cell
+
+	@staticmethod
 	def build_extended_cell(circ_id: int, hlen, hdata) -> Cell:
 		relay_extended_cell_payload = RelayExtendedPayload(hlen, hdata)
 
@@ -82,13 +80,11 @@
 
 		# Construct the Relay cell with extended2 payload which is the payload for the Cell class
 		extended_cell_payload = RelayCellPayload(RelayCellPayload.RELAY_CMD_ENUM['RELAY_EXTENDED2'], False, 0, "", Cell.PAYLOAD_LEN - 11, relay_extended_cell_payload)
->>>>>>> f096ef2c
 
 		# Construct the actual cell
 		extended_cell = Cell(circ_id, Cell.CMD_ENUM['RELAY'], Cell.PAYLOAD_LEN, extended_cell_payload)
 		return extended_cell
 
-<<<<<<< HEAD
 
 	@staticmethod
 	def build_begin_cell(addrport: str, flag_dict, circ_id: int, recognized, streamID) -> Cell:
@@ -122,10 +118,8 @@
 
 		begin_cell_payload = RelayCellPayload(RelayCellPayload.RELAY_CMD_ENUM['RELAY_BEGIN'], recognized, streamID, digest, Cell.PAYLOAD_LEN-11, begin_cell_payload_relay)
 		begin_cell = Cell(circ_id, Cell.CMD_ENUM['RELAY'], Cell.PAYLOAD_LEN, begin_cell_payload)
-		return build_cell
-
-=======
->>>>>>> f096ef2c
+		return begin_cell
+
 
 class Parser:
 
@@ -256,8 +250,22 @@
 			return None
 
 	@staticmethod
-<<<<<<< HEAD
+	def process_created_cell(cell: Cell):
+		payload = cell.PAYLOAD
+		hlen = payload.HLEN
+		hdata = payload.HDATA
+		return hlen, hdata
+
+	@staticmethod
 	def process_extended_cell(cell: Cell, required_circ_id: int, x: str):
+		"""
+		The processing functions for created and extended cells return
+		dictionaries created by kdf_tor() function.
+
+		For verifying KH, the kdf_dict has to be accessed. This is added
+		to the 'extended' cell handling and similar changes have been made
+		in the parsing and processing of 'created' cells
+		"""
 		if cell.CIRCID == required_circ_id:
 			extended_h_data = cell.PAYLOAD.Data.HDATA
 			gy = extended_h_data.GY
@@ -271,41 +279,23 @@
 		else:
 			return None
 
-"""
-The processing functions for created and extended cells return
-dictionaries created by kdf_tor() function.
-
-For verifying KH, the kdf_dict has to be accessed. This is added
-to the 'extended' cell handling and similar changes have been made
-in the parsing and processing of 'created' cells
-"""
-
-
-"""
-The processing function for begin cell is simple since it just creates
-a socket between client(exit node) and server to connect to. It returns one of
-two values:
--1: This implies an error and the exit node has to send a RELAY_END cell to the
-previous onion router.
-socket: This implies success and the exit node has to send a RELAY_CONNECTED cell to the
-previous onion router, which is when the data transmission takes place.
-"""
-
-@staticmethod
-def process_begin_cell(cell: Cell, required_circ_id: int, streamID: int, local_host: str, local_port: int, remote_host: str, remote_port: int):
-
-	# Bind Socket to local host
-	socket = Skt(local_host, local_port)
-
-	# Connect socket to remote host
-	if socket.client_connect(remote_host, remote_port) == 0:
-		return socket
-	else:
-		return -1
-=======
-	def process_created_cell(cell: Cell):
-		payload = cell.PAYLOAD
-		hlen = payload.HLEN
-		hdata = payload.HDATA
-		return hlen, hdata
->>>>>>> f096ef2c
+	@staticmethod
+	def process_begin_cell(cell: Cell, required_circ_id: int, streamID: int, local_host: str, local_port: int, remote_host: str, remote_port: int):
+		"""
+		The processing function for begin cell is simple since it just creates
+		a socket between client(exit node) and server to connect to. It returns one of
+		two values:
+		-1: This implies an error and the exit node has to send a RELAY_END cell to the
+		previous onion router.
+		socket: This implies success and the exit node has to send a RELAY_CONNECTED cell to the
+		previous onion router, which is when the data transmission takes place.
+		"""
+
+		# Bind Socket to local host
+		socket = Skt(local_host, local_port)
+
+		# Connect socket to remote host
+		if socket.client_connect(remote_host, remote_port) == 0:
+			return socket
+		else:
+			return -1